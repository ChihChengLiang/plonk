// This Source Code Form is subject to the terms of the Mozilla Public
// License, v. 2.0. If a copy of the MPL was not distributed with this
// file, You can obtain one at http://mozilla.org/MPL/2.0/.
//
// Copyright (c) DUSK NETWORK. All rights reserved.

<<<<<<< HEAD
/// Modules containing different table groups
=======
// mod hash_tables;
/// module containing reinforced concrete's hash tables
pub mod hash_tables;
/// modules containing different table groups
>>>>>>> 7579483d
pub mod lookup_table;
/// Module containing preprocessed table
pub mod preprocess;
/// Module containing witness table
pub mod witness_table;

/// Module containing fixed lookup tables for hash function
pub mod hash_tables;<|MERGE_RESOLUTION|>--- conflicted
+++ resolved
@@ -4,14 +4,10 @@
 //
 // Copyright (c) DUSK NETWORK. All rights reserved.
 
-<<<<<<< HEAD
-/// Modules containing different table groups
-=======
-// mod hash_tables;
+
 /// module containing reinforced concrete's hash tables
 pub mod hash_tables;
 /// modules containing different table groups
->>>>>>> 7579483d
 pub mod lookup_table;
 /// Module containing preprocessed table
 pub mod preprocess;
