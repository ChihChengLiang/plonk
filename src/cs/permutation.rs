use super::constraint_system::{Variable, WireData, WireType};
use crate::transcript::TranscriptProtocol;
use merlin::Transcript;

use algebra::{
    curves::PairingEngine,
    fields::{Field, PrimeField},
};
use ff_fft::{DensePolynomial as Polynomial, EvaluationDomain};
use itertools::izip;
use rand_core::{CryptoRng, RngCore};
use rayon::prelude::*;
use std::marker::PhantomData;

pub struct Permutation<E: PairingEngine> {
    _engine: PhantomData<E>,

    // These are the actual variable values
    // N.B. They should not be exposed to the end user once added into the composer
    variables: Vec<E::Fr>,

    // maps variables to the wire data that they are assosciated with
    // To then later create the necessary permutations
    // XXX: the index will be the Variable reference, so it may be better to use a map to be more explicit here
    pub(crate) variable_map: Vec<Vec<WireData>>,

    left_sigma_mapping: Option<Vec<E::Fr>>,
    right_sigma_mapping: Option<Vec<E::Fr>>,
    out_sigma_mapping: Option<Vec<E::Fr>>,
}

impl<E: PairingEngine> Permutation<E> {
    /// Creates a permutation struct which will ultimately create the permutation polynomial
    pub fn new() -> Permutation<E> {
        Permutation::with_capacity(0)
    }
    pub fn with_capacity(expected_size: usize) -> Permutation<E> {
        Permutation {
            _engine: PhantomData,
            variables: Vec::with_capacity(expected_size),
            variable_map: Vec::with_capacity(expected_size),

            left_sigma_mapping: None,
            right_sigma_mapping: None,
            out_sigma_mapping: None,
        }
    }
    /// Adds a Scalar into the system and creates a new variable for it
    pub fn new_variable(&mut self, s: E::Fr) -> Variable {
        // Push scalar into the system
        self.variables.push(s);

        // Add an empty space for it in the variable map
        self.variable_map.push(Vec::new());

        assert_eq!(self.variables.len(), self.variable_map.len());

        // Return reference to scalar
        let index = self.variables.len() - 1;
        Variable(index)
    }
    /// Checks that the variables are valid by determining if they have been added to the system
    fn valid_variables(&self, variables: &[Variable]) -> bool {
        let num_variables = self.variable_map.len();
        for variable in variables.iter() {
            let index = variable.0;
            if index >= num_variables {
                return false;
            }
        }
        return true;
    }
    /// Maps a set of variables (a,b,c) to a set of Wires (left, right, out) where `n` is the gate index
    pub fn add_variable_to_map(&mut self, a: Variable, b: Variable, c: Variable, n: usize) {
        assert!(self.valid_variables(&[a, b, c]));

        let left: WireData = WireData::new(n, WireType::Left);
        let right: WireData = WireData::new(n, WireType::Right);
        let output: WireData = WireData::new(n, WireType::Output);

        // Map each variable to the wires it is assosciated with
        // This essentially tells use that:
        // Variable `a` is being used in the n'th gate as a left wire
        // Variable `b` is being used in the n'th gate as a right wire
        // Variable `c` is being used in the n'th gate as a output wire
        self.variable_map[a.0].push(left);
        self.variable_map[b.0].push(right);
        self.variable_map[c.0].push(output);
    }
    /// Convert variables to their actual Scalars
    pub(super) fn witness_vars_to_scalars(
        &self,
        w_l: &[Variable],
        w_r: &[Variable],
        w_o: &[Variable],
    ) -> (Vec<E::Fr>, Vec<E::Fr>, Vec<E::Fr>) {
        // XXX: We could probably chuck this check, as it will fail if variables are not valid
        assert!(
            self.valid_variables(w_l) && self.valid_variables(w_r) && self.valid_variables(w_o)
        );

        (
            w_l.par_iter().map(|var| self.variables[var.0]).collect(),
            w_r.par_iter().map(|var| self.variables[var.0]).collect(),
            w_o.par_iter().map(|var| self.variables[var.0]).collect(),
        )
    }

    // Performs shift by one permutation and computes sigma_1, sigma_2 and sigma_3 permutations from the variable maps
    pub(super) fn compute_sigma_permutations(&mut self, n: usize) -> [Vec<usize>; 3] {
        let sigma_1: Vec<_> = (0 + WireType::Left as usize..n + WireType::Left as usize).collect();
        let sigma_2: Vec<_> =
            (0 + WireType::Right as usize..n + WireType::Right as usize).collect();
        let sigma_3: Vec<_> =
            (0 + WireType::Output as usize..n + WireType::Output as usize).collect();

        assert_eq!(sigma_1.len(), n);
        assert_eq!(sigma_2.len(), n);
        assert_eq!(sigma_3.len(), n);

        let mut sigmas = [sigma_1, sigma_2, sigma_3];

        for variable in self.variable_map.iter() {
            // Gets the data for each wire assosciated with this variable
            for (wire_index, current_wire) in variable.iter().enumerate() {
                // Fetch index of the next wire, if it is the last element
                // We loop back around to the beginning
                let next_index = match wire_index == variable.len() - 1 {
                    true => 0,
                    false => wire_index + 1,
                };

                // Fetch the next wire
                let next_wire = &variable[next_index];

                // Map current wire to the next wire
                // XXX: We could probably split up sigmas and do a match statement here
                // Or even better, to avoid the allocations when defining sigma_1,sigma_2 and sigma_3 we can use a better more explicit encoding
                sigmas[current_wire.wire_type as usize >> 30][current_wire.gate_index] =
                    next_wire.gate_index + next_wire.wire_type as usize;
            }
        }

        sigmas
    }

    fn compute_permutation_lagrange(
        &self,
        sigma_mapping: &[usize],
        domain: &EvaluationDomain<E::Fr>,
    ) -> Vec<E::Fr> {
        let k1 = E::Fr::multiplicative_generator();
        let k2 = E::Fr::from(13.into());

        let roots: Vec<_> = domain.elements().collect();

        let lagrange_poly: Vec<E::Fr> = sigma_mapping
            .iter()
            .map(|x| {
                // XXX: We can probably just pass around WireData and then we no longer need to do the conversion here
                let wire_data: WireData = x.into();
                let root = &roots[wire_data.gate_index];
                match wire_data.wire_type {
                    WireType::Left => *root,
                    WireType::Right => k1 * root,
                    WireType::Output => k2 * root,
                }
            })
            .collect();

        lagrange_poly
    }

    pub fn compute_sigma_polynomials(
        &mut self,
        n: usize,
        domain: &EvaluationDomain<E::Fr>,
    ) -> (Polynomial<E::Fr>, Polynomial<E::Fr>, Polynomial<E::Fr>) {
        // Compute sigma mappings
        let sigmas = self.compute_sigma_permutations(n);

        assert_eq!(sigmas[0].len(), n);
        assert_eq!(sigmas[1].len(), n);
        assert_eq!(sigmas[2].len(), n);

        // define the sigma permutations using two non quadratic residues
        let left_sigma = self.compute_permutation_lagrange(&sigmas[0], domain);
        let right_sigma = self.compute_permutation_lagrange(&sigmas[1], domain);
        let out_sigma = self.compute_permutation_lagrange(&sigmas[2], domain);

        let left_sigma_poly = Polynomial::from_coefficients_vec(domain.ifft(&left_sigma));
        let right_sigma_poly = Polynomial::from_coefficients_vec(domain.ifft(&right_sigma));
        let out_sigma_poly = Polynomial::from_coefficients_vec(domain.ifft(&out_sigma));

        self.left_sigma_mapping = Some(left_sigma);
        self.right_sigma_mapping = Some(right_sigma);
        self.out_sigma_mapping = Some(out_sigma);

        (left_sigma_poly, right_sigma_poly, out_sigma_poly)
    }

    pub(crate) fn compute_permutation_poly<R>(
        &self,
        domain: &EvaluationDomain<E::Fr>,
        mut rng: &mut R,
        w_l: &[E::Fr],
        w_r: &[E::Fr],
        w_o: &[E::Fr],
        (beta, gamma): &(E::Fr, E::Fr),
    ) -> (Polynomial<E::Fr>, Polynomial<E::Fr>)
    where
        R: RngCore + CryptoRng,
    {
<<<<<<< HEAD
        let beta = transcript.challenge_scalar(b"beta");
        transcript.append_scalar(b"beta", &beta);
        let gamma = transcript.challenge_scalar(b"gamma");
        
        let z_coefficients =
            self.compute_fast_permutation_poly(domain, w_l, w_r, w_o, &beta, &gamma);
=======
        let z_coefficients = self.compute_fast_permutation_poly(domain, w_l, w_r, w_o, beta, gamma);
>>>>>>> d06a2883

        // Compute permutation polynomial, the shifted version and blind it
        let mut z_poly = Polynomial::from_coefficients_vec(domain.ifft(&z_coefficients));

        // Shift permutation coefficients by one and compute the shifted polynomial
        let mut shifted_z_coefficients = self.shift_poly_by_one(z_coefficients);
        let mut shifted_z_poly =
            Polynomial::from_coefficients_vec(domain.ifft(&shifted_z_coefficients));

        // Compute blinding polynomial
        let z_blinder = Polynomial::rand(2, &mut rng).mul_by_vanishing_poly(*domain);

        let z_poly_blinded = &z_poly + &z_blinder;
        let shifted_z_poly_blinded = &shifted_z_poly + &z_blinder;

        (z_poly_blinded, shifted_z_poly_blinded)
    }
    // shifts the polynomials by one root of unity
    fn shift_poly_by_one(&self, z_coefficients: Vec<E::Fr>) -> Vec<E::Fr> {
        let mut shifted_z_coefficients = z_coefficients;
        shifted_z_coefficients.push(shifted_z_coefficients[0]);
        shifted_z_coefficients.remove(0);
        shifted_z_coefficients
    }

    fn compute_slow_permutation_poly<I>(
        &self,
        domain: &EvaluationDomain<E::Fr>,
        w_l: I,
        w_r: I,
        w_o: I,
        beta: &E::Fr,
        gamma: &E::Fr,
    ) -> (Vec<E::Fr>, Vec<E::Fr>, Vec<E::Fr>)
    where
        I: Iterator<Item = E::Fr>,
    {
        let n = domain.size();

        let k1 = E::Fr::multiplicative_generator();
        let k2 = E::Fr::from(13.into());

        let left_sigma_mapping = self.left_sigma_mapping.as_ref().unwrap();
        let right_sigma_mapping = self.right_sigma_mapping.as_ref().unwrap();
        let out_sigma_mapping = self.out_sigma_mapping.as_ref().unwrap();

        // Compute beta * sigma polynomials
        let beta_left_sigma_iter = left_sigma_mapping.iter().map(|sigma| *sigma * beta);
        let beta_right_sigma_iter = right_sigma_mapping.iter().map(|sigma| *sigma * beta);
        let beta_out_sigma_iter = out_sigma_mapping.iter().map(|sigma| *sigma * beta);

        // Compute beta * roots
        let beta_roots_iter = domain.elements().map(|root| root * beta);

        // Compute beta * roots * k1
        let beta_roots_k1_iter = domain.elements().map(|root| (k1 * beta) * &root);

        // Compute beta * roots * k2
        let beta_roots_k2_iter = domain.elements().map(|root| (k2 * beta) * &root);

        // Compute left_wire + gamma
        let wL_gamma: Vec<_> = w_l.map(|w| w + gamma).collect();

        // Compute right_wire + gamma
        let wR_gamma: Vec<_> = w_r.map(|w| w + gamma).collect();

        // Compute out_wire + gamma
        let wO_gamma: Vec<_> = w_o.map(|w| w + gamma).collect();

        let mut numerator_partial_components: Vec<E::Fr> = Vec::with_capacity(n);
        let mut denominator_partial_components: Vec<E::Fr> = Vec::with_capacity(n);

        let mut numerator_coefficients: Vec<E::Fr> = Vec::with_capacity(n);
        let mut denominator_coefficients: Vec<E::Fr> = Vec::with_capacity(n);

        // First element in both of them is one
        numerator_coefficients.push(E::Fr::one());
        denominator_coefficients.push(E::Fr::one());

        // Compute numerator coefficients
        for (w_l_gamma, w_r_gamma, w_o_gamma, beta_root, beta_root_k1, beta_root_k2) in izip!(
            wL_gamma.iter(),
            wR_gamma.iter(),
            wO_gamma.iter(),
            beta_roots_iter,
            beta_roots_k1_iter,
            beta_roots_k2_iter,
        ) {
            // (w_L + beta * root + gamma)
            let prod_a = beta_root + w_l_gamma;

            // (w_R + beta * root * k_1 + gamma)
            let prod_b = beta_root_k1 + w_r_gamma;

            // (w_O + beta * root * k_2 + gamma)
            let prod_c = beta_root_k2 + w_o_gamma;

            let mut prod = prod_a * &prod_b;
            prod = prod * &prod_c;

            numerator_partial_components.push(prod);

            prod = prod * numerator_coefficients.last().unwrap();

            numerator_coefficients.push(prod);
        }

        // Compute denominator coefficients
        for (w_l_gamma, w_r_gamma, w_o_gamma, beta_left_sigma, beta_right_sigma, beta_out_sigma) in izip!(
            wL_gamma,
            wR_gamma,
            wO_gamma,
            beta_left_sigma_iter,
            beta_right_sigma_iter,
            beta_out_sigma_iter,
        ) {
            // (w_L + beta * root + gamma)
            let prod_a = beta_left_sigma + &w_l_gamma;

            // (w_R + beta * root * k_1 + gamma)
            let prod_b = beta_right_sigma + &w_r_gamma;

            // (w_O + beta * root * k_2 + gamma)
            let prod_c = beta_out_sigma + &w_o_gamma;

            let mut prod = prod_a * &prod_b;
            prod = prod * &prod_c;

            denominator_partial_components.push(prod);

            let last_element = denominator_coefficients.last().unwrap();

            prod = prod * last_element;

            denominator_coefficients.push(prod);
        }

        assert_eq!(denominator_coefficients.len(), n + 1);
        assert_eq!(numerator_coefficients.len(), n + 1);

        // Check that n+1'th elements are equal (taken from proof)
        let a = numerator_coefficients.last().unwrap();
        assert_ne!(a, &E::Fr::zero());
        let b = denominator_coefficients.last().unwrap();
        assert_ne!(b, &E::Fr::zero());
        assert_eq!(*a / b, E::Fr::one());

        // Remove those extra elements
        numerator_coefficients.remove(n);
        denominator_coefficients.remove(n);

        // Combine numerator and denominator

        let mut z_coefficients: Vec<E::Fr> = Vec::with_capacity(n);
        for (numerator, denominator) in numerator_coefficients
            .iter()
            .zip(denominator_coefficients.iter())
        {
            z_coefficients.push(*numerator / &denominator);
        }
        assert_eq!(z_coefficients.len(), n);

        (
            z_coefficients,
            numerator_partial_components,
            denominator_partial_components,
        )
    }

    fn compute_fast_permutation_poly(
        &self,
        domain: &EvaluationDomain<E::Fr>,
        w_l: &[E::Fr],
        w_r: &[E::Fr],
        w_o: &[E::Fr],
        beta: &E::Fr,
        gamma: &E::Fr,
    ) -> Vec<E::Fr> {
        let n = domain.size();

        let k1 = E::Fr::multiplicative_generator();
        let k2 = E::Fr::from(13.into());
        // Compute beta * roots
        let common_roots: Vec<_> = domain.elements().map(|root| root * beta).collect();

        use rayon::iter::ParallelIterator;
        let left_sigma_mapping = self.left_sigma_mapping.as_ref().unwrap();
        let right_sigma_mapping = self.right_sigma_mapping.as_ref().unwrap();
        let out_sigma_mapping = self.out_sigma_mapping.as_ref().unwrap();

        // Compute beta * sigma polynomials
        let beta_left_sigmas: Vec<_> = left_sigma_mapping
            .par_iter()
            .map(|sigma| *sigma * beta)
            .collect();
        let beta_right_sigmas: Vec<_> = right_sigma_mapping
            .par_iter()
            .map(|sigma| *sigma * beta)
            .collect();
        let beta_out_sigmas: Vec<_> = out_sigma_mapping
            .par_iter()
            .map(|sigma| *sigma * beta)
            .collect();

        // Compute beta * roots * k1
        let beta_roots_k1: Vec<_> = common_roots.par_iter().map(|x| *x * &k1).collect();

        // Compute beta * roots * k2
        let beta_roots_k2: Vec<_> = common_roots.par_iter().map(|x| *x * &k2).collect();

        // Compute left_wire + gamma
        let wL_gamma: Vec<_> = w_l.par_iter().map(|w_L| *w_L + gamma).collect();

        // Compute right_wire + gamma
        let wR_gamma: Vec<_> = w_r.par_iter().map(|w_R| *w_R + gamma).collect();

        // Compute out_wire + gamma
        let wO_gamma: Vec<_> = w_o.par_iter().map(|w_O| *w_O + gamma).collect();

        // Compute 6 acumulator components
        // Parallisable
        let mut acumulator_components_without_l1: Vec<_> = (
            wL_gamma,
            wR_gamma,
            wO_gamma,
            common_roots,
            beta_roots_k1,
            beta_roots_k2,
            beta_left_sigmas,
            beta_right_sigmas,
            beta_out_sigmas,
        )
            .into_par_iter()
            .map(
                |(
                    w_l_gamma,
                    w_r_gamma,
                    w_o_gamma,
                    beta_root,
                    beta_root_k1,
                    beta_root_k2,
                    beta_left_sigma,
                    beta_right_sigma,
                    beta_out_sigma,
                )| {
                    // w_j + beta * root^j-1 + gamma
                    let AC1 = w_l_gamma + &beta_root;

                    // w_{n+j} + beta * k1 * root^j-1 + gamma
                    let AC2 = w_r_gamma + &beta_root_k1;

                    // w_{2n+j} + beta * k2 * root^j-1 + gamma
                    let AC3 = w_o_gamma + &beta_root_k2;

                    // 1 / w_j + beta * sigma(j) + gamma
                    let mut AC4 = w_l_gamma + &beta_left_sigma;
                    AC4.inverse_in_place().unwrap();

                    // 1 / w_{n+j} + beta * sigma(n+j) + gamma
                    let mut AC5 = w_r_gamma + &beta_right_sigma;
                    AC5.inverse_in_place().unwrap();

                    // 1 / w_{2n+j} + beta * sigma(2n+j) + gamma
                    let mut AC6 = w_o_gamma + &beta_out_sigma;
                    AC6.inverse_in_place().unwrap();

                    (AC1, AC2, AC3, AC4, AC5, AC6)
                },
            )
            .collect();

        // Prepend ones to the beginning of each acumulator to signify L_1(x)
        let acumulator_components = std::iter::once((
            E::Fr::one(),
            E::Fr::one(),
            E::Fr::one(),
            E::Fr::one(),
            E::Fr::one(),
            E::Fr::one(),
        ))
        .chain(acumulator_components_without_l1);

        // XXX: We could put this in with the previous iter method, but it will not be clear
        // Actually, we should not because the first part is parallelisable, while this section is not
        // Multiply each component of the accumulators
        // A simplified example is the following:
        // A1 = [1,2,3,4]
        // result = [1, 1*2, 1*2*3, 1*2*3*4]
        // Non Parallisable
        let mut prev = (
            E::Fr::one(),
            E::Fr::one(),
            E::Fr::one(),
            E::Fr::one(),
            E::Fr::one(),
            E::Fr::one(),
        );
        let product_acumulated_components: Vec<_> = acumulator_components
            .map(move |current_component| {
                prev.0 *= &current_component.0;
                prev.1 *= &current_component.1;
                prev.2 *= &current_component.2;
                prev.3 *= &current_component.3;
                prev.4 *= &current_component.4;
                prev.5 *= &current_component.5;

                prev
            })
            .collect();

        // right now we basically have 6 acumulators of the form:
        // A1 = [a1, a1 * a2, a1*a2*a3,...]
        // A2 = [b1, b1 * b2, b1*b2*b3,...]
        // A3 = [c1, c1 * c2, c1*c2*c3,...]
        // ... and so on
        // We want:
        // [a1*b1*c1, a1 * a2 *b1 * b2 * c1 * c2,...]
        // Parallisable
        let mut z: Vec<_> = product_acumulated_components
            .par_iter()
            .map(move |current_component| {
                let mut prev = E::Fr::one();
                prev *= &current_component.0;
                prev *= &current_component.1;
                prev *= &current_component.2;
                prev *= &current_component.3;
                prev *= &current_component.4;
                prev *= &current_component.5;

                prev
            })
            .collect();
        // Remove the last(n+1'th) element
        z.remove(n);

        assert_eq!(n, z.len());

        z
    }
}

#[cfg(test)]
mod test {
    use super::*;
    use algebra::curves::bls12_381::Bls12_381 as E;
    use algebra::fields::bls12_381::Fr;
    use algebra::UniformRand;
    use std::str::FromStr;
    #[test]
    fn test_permutation_format() {
        let mut perm: Permutation<E> = Permutation::new();

        let num_variables = 10;
        for i in 0..num_variables {
            let var = perm.new_variable(Fr::one());
            assert_eq!(var.0, i);
            assert_eq!(perm.variable_map.len(), i + 1);
            assert_eq!(perm.variables.len(), i + 1);
        }

        let var_one = perm.new_variable(Fr::one());
        let var_two = perm.new_variable(Fr::one() + &Fr::one());

        let gate_size = 100;
        for i in 0..gate_size {
            perm.add_variable_to_map(var_one, var_one, var_two, i);
        }

        // Check all gate_indices are valid
        for var in perm.variable_map.iter() {
            for wire in var.iter() {
                assert!(wire.gate_index < gate_size);
            }
        }
    }
    fn compute_identity_sigmas(n: usize) -> [Vec<Fr>; 3] {
        let domain = EvaluationDomain::new(n).unwrap();
        let sigma_1: Vec<_> = (0 + WireType::Left as usize..n + WireType::Left as usize).collect();
        let sigma_2: Vec<_> =
            (0 + WireType::Right as usize..n + WireType::Right as usize).collect();
        let sigma_3: Vec<_> =
            (0 + WireType::Output as usize..n + WireType::Output as usize).collect();

        let perm: Permutation<E> = Permutation::new();
        let sig_1 = perm.compute_permutation_lagrange(&sigma_1, &domain);
        let sig_2 = perm.compute_permutation_lagrange(&sigma_2, &domain);
        let sig_3 = perm.compute_permutation_lagrange(&sigma_3, &domain);

        [sig_1, sig_2, sig_3]
    }
    #[test]
    fn test_permutation_compute_sigmas_only_left_wires() {
        let mut perm: Permutation<E> = Permutation::new();

        let var_zero = perm.new_variable(Fr::zero());
        let var_one = perm.new_variable(Fr::one());
        let var_two = perm.new_variable(Fr::one() + &Fr::one());
        let var_three = perm.new_variable(Fr::one() + &Fr::one() + &Fr::one());
        let var_four = perm.new_variable(Fr::from(4 as u8));
        let var_five = perm.new_variable(Fr::from(5 as u8));
        let var_six = perm.new_variable(Fr::from(6 as u8));
        let var_seven = perm.new_variable(Fr::from(7 as u8));
        let var_eight = perm.new_variable(Fr::from(8 as u8));

        let num_wire_mappings = 4;

        // Add four wire mappings
        perm.add_variable_to_map(var_zero, var_zero, var_five, 0);
        perm.add_variable_to_map(var_zero, var_two, var_six, 1);
        perm.add_variable_to_map(var_zero, var_three, var_seven, 2);
        perm.add_variable_to_map(var_zero, var_four, var_eight, 3);

        /*

        var_zero = {L0, R0,L1,L2, L3}
        var_two = {R1}
        var_three = {R2}
        var_four = {R4}
        var_five = {01}
        var_six = {O2}
        var_seven = {O3}
        var_eight = {O4}

        Left_sigma = {R0, L2,L3, L0}
        Right_sigma = {L1, R1, R2, R3}
        Out_sigma = {O0, O1, O2, O3, O4}

        */

        let sigmas = perm.compute_sigma_permutations(num_wire_mappings);
        let left_sigma = &sigmas[0];
        let right_sigma = &sigmas[1];
        let out_sigma = &sigmas[2];

        // Check the left sigma polynomial
        assert_eq!(left_sigma[0] - (WireType::Right as usize), 0);
        assert_eq!(left_sigma[1] - (WireType::Left as usize), 2);
        assert_eq!(left_sigma[2] - (WireType::Left as usize), 3);
        assert_eq!(left_sigma[3] - (WireType::Left as usize), 0);

        // Check the right sigma polynomial
        assert_eq!(right_sigma[0] - (WireType::Left as usize), 1);
        assert_eq!(right_sigma[1] - (WireType::Right as usize), 1);
        assert_eq!(right_sigma[2] - (WireType::Right as usize), 2);
        assert_eq!(right_sigma[3] - (WireType::Right as usize), 3);

        // Check the output sigma polynomial
        assert_eq!(out_sigma[0] - (WireType::Output as usize), 0);
        assert_eq!(out_sigma[1] - (WireType::Output as usize), 1);
        assert_eq!(out_sigma[2] - (WireType::Output as usize), 2);
        assert_eq!(out_sigma[3] - (WireType::Output as usize), 3);

        let domain = EvaluationDomain::new(num_wire_mappings).unwrap();
        let k1 = Fr::multiplicative_generator();
        let k2 = Fr::from_str("13").unwrap();
        let w: Fr = domain.group_gen;
        let w_squared = w.pow(&[2 as u64]);
        let w_cubed = w.pow(&[3 as u64]);

        // check the left sigmas have been encoded properly
        // Left_sigma = {R0, L2,L3, L0}
        // Should turn into {1 * k1, w^2, w^3, 1}
        let encoded_left_sigma = perm.compute_permutation_lagrange(left_sigma, &domain);
        assert_eq!(encoded_left_sigma[0], Fr::one() * &k1);
        assert_eq!(encoded_left_sigma[1], w_squared);
        assert_eq!(encoded_left_sigma[2], w_cubed);
        assert_eq!(encoded_left_sigma[3], Fr::one());

        // check the right sigmas have been encoded properly
        // Right_sigma = {L1, R1, R2, R3}
        // Should turn into {w, w * k1, w^2 * k1, w^3 * k1}
        let encoded_right_sigma = perm.compute_permutation_lagrange(right_sigma, &domain);
        assert_eq!(encoded_right_sigma[0], w);
        assert_eq!(encoded_right_sigma[1], w * &k1);
        assert_eq!(encoded_right_sigma[2], w_squared * &k1);
        assert_eq!(encoded_right_sigma[3], w_cubed * &k1);

        // check the output sigmas have been encoded properly
        // Out_sigma = {O0, O1, O2, O3, O4}
        // Should turn into {1 * k2, w * k2, w^2 * k2, w^3 * k2}
        let encoded_output_sigma = perm.compute_permutation_lagrange(out_sigma, &domain);
        assert_eq!(encoded_output_sigma[0], Fr::one() * &k2);
        assert_eq!(encoded_output_sigma[1], w * &k2);
        assert_eq!(encoded_output_sigma[2], w_squared * &k2);
        assert_eq!(encoded_output_sigma[3], w_cubed * &k2);

        let w_l = vec![
            Fr::from(2 as u8),
            Fr::from(2 as u8),
            Fr::from(2 as u8),
            Fr::from(2 as u8),
        ];
        let w_r = vec![Fr::from(2 as u8), Fr::one(), Fr::one(), Fr::one()];
        let w_o = vec![Fr::one(), Fr::one(), Fr::one(), Fr::one()];

        test_correct_permutation_poly(
            num_wire_mappings,
            perm,
            &domain,
            w_l.clone(),
            w_r.clone(),
            w_o.clone(),
        );
    }
    #[test]
    fn test_permutation_compute_sigmas() {
        let mut perm: Permutation<E> = Permutation::new();

        let var_one = perm.new_variable(Fr::one());
        let var_two = perm.new_variable(Fr::one() + &Fr::one());
        let var_three = perm.new_variable(Fr::one() + &Fr::one() + &Fr::one());

        let num_wire_mappings = 4;

        // Add four wire mappings
        perm.add_variable_to_map(var_one, var_one, var_two, 0);
        perm.add_variable_to_map(var_two, var_one, var_two, 1);
        perm.add_variable_to_map(var_three, var_three, var_one, 2);
        perm.add_variable_to_map(var_two, var_one, var_three, 3);

        /*
        Below is a sketch of the map created by adding the specific variables into the map

        var_one : {L0,R0, R1, O2, R3 }
        var_two : {O0, L1, O1, L3}
        var_three : {L2, R2, O3}

        Left_Sigma : {0,1,2,3} -> {R0,O1,R2,O0}
        Right_Sigma : {0,1,2,3} -> {R1, O2, O3, L0}
        Out_Sigma : {0,1,2,3} -> {L1, L3, R3, L2}

        */

        let sigmas = perm.compute_sigma_permutations(num_wire_mappings);
        let left_sigma = &sigmas[0];
        let right_sigma = &sigmas[1];
        let out_sigma = &sigmas[2];

        // Check the left sigma polynomial
        assert_eq!(left_sigma[0] - (WireType::Right as usize), 0);
        assert_eq!(left_sigma[1] - (WireType::Output as usize), 1);
        assert_eq!(left_sigma[2] - (WireType::Right as usize), 2);
        assert_eq!(left_sigma[3] - (WireType::Output as usize), 0);

        // Check the right sigma polynomial
        assert_eq!(right_sigma[0] - (WireType::Right as usize), 1);
        assert_eq!(right_sigma[1] - (WireType::Output as usize), 2);
        assert_eq!(right_sigma[2] - (WireType::Output as usize), 3);
        assert_eq!(right_sigma[3] - (WireType::Left as usize), 0);

        // Check the output sigma polynomial
        assert_eq!(out_sigma[0] - (WireType::Left as usize), 1);
        assert_eq!(out_sigma[1] - (WireType::Left as usize), 3);
        assert_eq!(out_sigma[2] - (WireType::Right as usize), 3);
        assert_eq!(out_sigma[3] - (WireType::Left as usize), 2);

        /*

        Check that the unique encodings of the sigma polynomials have been computed properly
        Left_Sigma : {R0,O1,R2,O0}
            When encoded using w, k1,k2 we have {1 * k1, w * k2, w^2 *k1, w^3 * k2}

        Right_Sigma : {R1, O2, O3, L0}
            When encoded using w, k1,k2 we have {1 * k1, w * k2, w^2 * k2, w^3}

        Out_Sigma : {L1, L3, R3, L2}
            When encoded using w, k1, k2 we have {1, w , w^2 * k1, w^3}
        */
        let domain = EvaluationDomain::new(num_wire_mappings).unwrap();
        let k1 = Fr::multiplicative_generator();
        let k2 = Fr::from_str("13").unwrap();
        let w: Fr = domain.group_gen;
        let w_squared = w.pow(&[2 as u64]);
        let w_cubed = w.pow(&[3 as u64]);
        // check the left sigmas have been encoded properly
        let encoded_left_sigma = perm.compute_permutation_lagrange(left_sigma, &domain);
        assert_eq!(encoded_left_sigma[0], k1);
        assert_eq!(encoded_left_sigma[1], w * &k2);
        assert_eq!(encoded_left_sigma[2], w_squared * &k1);
        assert_eq!(encoded_left_sigma[3], Fr::one() * &k2);

        // check the right sigmas have been encoded properly
        let encoded_right_sigma = perm.compute_permutation_lagrange(right_sigma, &domain);
        assert_eq!(encoded_right_sigma[0], w * &k1);
        assert_eq!(encoded_right_sigma[1], w_squared * &k2);
        assert_eq!(encoded_right_sigma[2], w_cubed * &k2);
        assert_eq!(encoded_right_sigma[3], Fr::one());

        // check the output sigmas have been encoded properly
        let encoded_output_sigma = perm.compute_permutation_lagrange(out_sigma, &domain);
        assert_eq!(encoded_output_sigma[0], w);
        assert_eq!(encoded_output_sigma[1], w_cubed);
        assert_eq!(encoded_output_sigma[2], w_cubed * &k1);
        assert_eq!(encoded_output_sigma[3], w_squared);
    }

    #[test]
    // Checks that when gamma = zero and beta = 1
    // root^3 * k_1 * k_2 / (left_sigma * right_sigma * out_sigma) == 1
    // If the encoding for the permutation does not have unique values then this test would fail
    fn test_permutation_encoding_has_unique_values() {
        let mut perm: Permutation<E> = Permutation::new();
        let k1 = Fr::multiplicative_generator();
        let k2 = Fr::from_str("13").unwrap();

        let num_wire_mappings = 4;

        let var_one = perm.new_variable(Fr::one());
        let var_two = perm.new_variable(Fr::one() + &Fr::one());
        let var_three = perm.new_variable(Fr::one() + &Fr::one() + &Fr::one());

        // Add four wire mappings
        perm.add_variable_to_map(var_one, var_one, var_two, 0);
        perm.add_variable_to_map(var_two, var_one, var_two, 1);
        perm.add_variable_to_map(var_three, var_three, var_one, 2);
        perm.add_variable_to_map(var_two, var_one, var_three, 3);

        let domain = EvaluationDomain::new(num_wire_mappings).unwrap();

        let _ = perm.compute_sigma_polynomials(num_wire_mappings, &domain);

        let mut prod_left_sigma = Fr::one();
        for element in perm.left_sigma_mapping.unwrap().iter() {
            prod_left_sigma = prod_left_sigma * &element;
        }
        let mut prod_right_sigma = Fr::one();
        for element in perm.right_sigma_mapping.unwrap().iter() {
            prod_right_sigma = prod_right_sigma * &element;
        }
        let mut prod_out_sigma = Fr::one();
        for element in perm.out_sigma_mapping.unwrap().iter() {
            prod_out_sigma = prod_out_sigma * &element;
        }

        let copy_grand_prod = (prod_left_sigma * &prod_right_sigma) * &prod_out_sigma;

        let mut identity_grand_prod = Fr::one();
        for element in domain.elements() {
            let root_cubed = element.pow(&[3 as u64]);
            let prod = (root_cubed * &k1) * &k2;
            identity_grand_prod = identity_grand_prod * &prod;
        }

        assert_eq!(identity_grand_prod / &copy_grand_prod, Fr::one());
    }

    #[test]
    fn test_basic_slow_permutation_poly() {
        let num_wire_mappings = 2;
        let mut perm: Permutation<E> = Permutation::new();
        let mut transcript = Transcript::new(b"");
        let domain = EvaluationDomain::new(num_wire_mappings).unwrap();

        let var_one = perm.new_variable(Fr::one());
        let var_two = perm.new_variable(Fr::one() + &Fr::one());
        let var_three = perm.new_variable(Fr::one() + &Fr::one() + &Fr::one());

        perm.add_variable_to_map(var_one, var_two, var_three, 0);
        perm.add_variable_to_map(var_three, var_two, var_one, 1);

        let w_l: Vec<_> = vec![Fr::one(), Fr::from(3 as u8)];
        let w_r: Vec<_> = vec![Fr::from(2 as u8), Fr::from(2 as u8)];
        let w_o: Vec<_> = vec![Fr::from(3 as u8), Fr::one()];

        test_correct_permutation_poly(
            num_wire_mappings,
            perm,
            &domain,
            w_l.clone(),
            w_r.clone(),
            w_o.clone(),
        );
    }

    fn test_correct_permutation_poly(
        n: usize,
        mut perm: Permutation<E>,
        domain: &EvaluationDomain<Fr>,
        w_l: Vec<Fr>,
        w_r: Vec<Fr>,
        w_o: Vec<Fr>,
    ) {
        // 0. Generate beta and gammma challenges
        //
        let beta = Fr::rand(&mut rand::thread_rng());
        let gamma = Fr::rand(&mut rand::thread_rng());
        assert_ne!(gamma, beta); // This will make the z(gW) =

        //1. Compute the permutation polynomial using both methods
        // XXX: We should run benchmarks for these two methods
        //
        perm.compute_sigma_polynomials(n, &domain);
        let (z_vec, numerator_components, denominator_components) = perm
            .compute_slow_permutation_poly(
                domain,
                w_l.clone().into_iter(),
                w_r.clone().into_iter(),
                w_o.clone().into_iter(),
                &beta,
                &gamma,
            );

        let fast_z_vec =
            perm.compute_fast_permutation_poly(domain, &w_l, &w_r, &w_o, &beta, &gamma);
        assert_eq!(fast_z_vec, z_vec);

        // 2. First we perform basic tests on the permutation vector
        //
        // Check that the vector has length `n` and that the first element is `1`
        assert_eq!(z_vec.len(), n);
        assert_eq!(&z_vec[0], &Fr::one());
        //
        // Check that the \prod{f_i} / \prod{g_i} = 1
        // Where f_i and g_i are the numerator and denominator components in the permutation polynomial
        let (mut a_0, mut b_0) = (Fr::one(), Fr::one());
        for n in numerator_components.iter() {
            a_0 = a_0 * &n;
        }
        for n in denominator_components.iter() {
            b_0 = b_0 * &n;
        }
        assert_eq!(a_0 / &b_0, Fr::one());

        //3. Now we perform the two checks that need to be done on the permutation polynomial (z)
        let z_poly = Polynomial::from_coefficients_vec(domain.ifft(&z_vec));
        //
        // Check that z(w^{n+1}) == z(1) == 1
        // This is the first check in the protocol
        assert_eq!(z_poly.evaluate(Fr::one()), Fr::one());
        let n_plus_one = domain.elements().last().unwrap() * &domain.group_gen;
        assert_eq!(z_poly.evaluate(n_plus_one), Fr::one());
        //
        // Check that when z is unblinded, it has the correct degree
        assert_eq!(z_poly.degree(), n - 1);
        //
        // Check relationship between z(X) and z(Xw)
        // This is the second check in the protocol
        let roots: Vec<_> = domain.elements().collect();

        for i in 1..roots.len() {
            let current_root = roots[i];
            let next_root = current_root * &domain.group_gen;

            let current_identity_perm_product = &numerator_components[i];
            assert_ne!(current_identity_perm_product, &Fr::zero());

            let current_copy_perm_product = &denominator_components[i];
            assert_ne!(current_copy_perm_product, &Fr::zero());

            assert_ne!(current_copy_perm_product, current_identity_perm_product);

            let z_eval = z_poly.evaluate(current_root);
            assert_ne!(z_eval, Fr::zero());

            let z_eval_shifted = z_poly.evaluate(next_root);
            assert_ne!(z_eval_shifted, Fr::zero());

            // Z(Xw) * copy_perm
            let lhs = z_eval_shifted * &current_copy_perm_product;
            // Z(X) * iden_perm
            let rhs = z_eval * &current_identity_perm_product;
            assert_eq!(
                lhs, rhs,
                "check failed at index: {}\'n lhs is : {:?} \n rhs is :{:?}",
                i, lhs, rhs
            );
        }

        // Test that the shifted polynomial is correct
        let shifted_z = perm.shift_poly_by_one(fast_z_vec);
        let shifted_z_poly = Polynomial::from_coefficients_vec(domain.ifft(&shifted_z));
        for element in domain.elements() {
            let z_eval = z_poly.evaluate(element * &domain.group_gen);
            let shifted_z_eval = shifted_z_poly.evaluate(element);

            assert_eq!(z_eval, shifted_z_eval)
        }

        // Test that the public API version is also correct
        // We avoid the `Transcript` creation here since it will not do anything on the test
        let (z_x, z_xw) = perm.compute_permutation_poly(
            &domain,
            &mut rand::thread_rng(),
            &w_l,
            &w_r,
            &w_o,
            &(beta, gamma),
        );
        for element in domain.elements() {
            let z_eval = z_x.evaluate(element * &domain.group_gen);
            let shifted_z_eval = z_xw.evaluate(element);

            assert_eq!(z_eval, shifted_z_eval)
        }
    }
}<|MERGE_RESOLUTION|>--- conflicted
+++ resolved
@@ -211,16 +211,7 @@
     where
         R: RngCore + CryptoRng,
     {
-<<<<<<< HEAD
-        let beta = transcript.challenge_scalar(b"beta");
-        transcript.append_scalar(b"beta", &beta);
-        let gamma = transcript.challenge_scalar(b"gamma");
-        
-        let z_coefficients =
-            self.compute_fast_permutation_poly(domain, w_l, w_r, w_o, &beta, &gamma);
-=======
         let z_coefficients = self.compute_fast_permutation_poly(domain, w_l, w_r, w_o, beta, gamma);
->>>>>>> d06a2883
 
         // Compute permutation polynomial, the shifted version and blind it
         let mut z_poly = Polynomial::from_coefficients_vec(domain.ifft(&z_coefficients));
