--- conflicted
+++ resolved
@@ -201,17 +201,11 @@
             self.split_tx_poly(domain.size(), &t_x.coeffs);
 
         // Commit polynomials.
-<<<<<<< HEAD
         let t_low_commit = srs::commit(commit_key, &t_low_poly.coeffs);
         let t_mid_commit = srs::commit(commit_key, &t_mid_poly.coeffs);
         let t_hi_commit = srs::commit(commit_key, &t_hi_poly.coeffs);
         // Include quotient polynomial commitments to the proof
         proof.set_quotient_poly_commitments(&t_low_commit, &t_mid_commit, &t_hi_commit);
-=======
-        let t_low_commit = srs::commit(commit_key, &t_low_coeffs);
-        let t_mid_commit = srs::commit(commit_key, &t_mid_coeffs);
-        let t_hi_commit = srs::commit(commit_key, &t_hi_coeffs);
->>>>>>> b3fb8170
 
         transcript.append_commitment(b"t_lo", &t_low_commit);
         transcript.append_commitment(b"t_mid", &t_mid_commit);
