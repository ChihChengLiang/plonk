--- conflicted
+++ resolved
@@ -237,13 +237,9 @@
 
     let l_coeffs = domain.evaluate_all_lagrange_coefficients(*z_challenge);
     let l1_eval = l_coeffs[0];
-<<<<<<< HEAD
-    let ln_eval = l_coeffs[domain.size()-1];
-=======
     let ln_eval = l_coeffs[domain.size() - 1];
 
     let omega_inv = domain.group_gen_inv;
->>>>>>> 57614874
 
     let f_1 = compute_circuit_satisfiability(
         (
@@ -261,12 +257,8 @@
         &b_next_eval,
         &d_next_eval,
         &q_arith_eval,
-<<<<<<< HEAD
-        &f_eval,
-=======
         &f_long_eval,
         &f_short_eval,
->>>>>>> 57614874
         &t_eval,
         &t_next_eval,
         &h_1_eval,
@@ -350,12 +342,8 @@
     b_next_eval: &BlsScalar,
     d_next_eval: &BlsScalar,
     q_arith_eval: &BlsScalar,
-<<<<<<< HEAD
-    f_eval: &BlsScalar,
-=======
     f_long_eval: &BlsScalar,
     f_short_eval: &BlsScalar,
->>>>>>> 57614874
     t_eval: &BlsScalar,
     t_next_eval: &BlsScalar,
     h_1_eval: &BlsScalar,
@@ -425,25 +413,6 @@
         d_next_eval,
     );
 
-<<<<<<< HEAD
-    let f = prover_key
-        .lookup
-        .compute_linearisation(
-            f_eval,
-            t_eval,
-            t_next_eval,
-            h_1_eval,
-            h_1_next_eval,
-            p_next_eval,
-            l1_eval,
-            ln_eval,
-            p_poly,
-            h_1_poly,
-            h_2_poly,
-            (delta, epsilon),
-            z_challenge,
-            lookup_separation_challenge,
-=======
     let f = prover_key.lookup.compute_linearisation(
         omega_inv,
         f_long_eval,
@@ -461,7 +430,6 @@
         (delta, epsilon),
         z_challenge,
         lookup_separation_challenge,
->>>>>>> 57614874
     );
 
     let mut linearisation_poly = &a + &b;
